#include <stdio.h>
#include <stdlib.h>
#include <string.h>

#include "common.h"
#include "compiler.h"
#include "memory.h"
#include "scanner.h"

#ifdef DEBUG_PRINT_CODE
#include "debug.h"
#endif

typedef struct {
    Token current;
    Token previous;
    bool had_error;
    bool panic_mode;
} Parser;

typedef enum {
    PREC_NONE,
    PREC_ASSIGNMENT,
    PREC_OR,
    PREC_AND,
    PREC_EQUALITY,
    PREC_COMPARISION,
    PREC_TERM,
    PREC_FACTOR,
    PREC_UNARY,
    PREC_CALL,
    PREC_PRIMARY
} Precedence;

typedef void (*ParseFn)(bool can_assign);

typedef struct {
    ParseFn prefix;
    ParseFn infix;
    Precedence precedence;
} ParseRule;

typedef struct {
    Token name;
    int depth;
    bool is_captured;
} Local;

typedef struct {
    uint8_t index;
    bool is_local;
} Upvalue;

typedef enum {
    TYPE_FUNCTION,
    TYPE_INITIALIZER,
    TYPE_METHOD,
    TYPE_SCRIPT
} FunctionType;

typedef struct Compiler {
    struct Compiler *enclosing;
    ObjFunction *function;
    FunctionType type;
    
    Local locals[UINT8_COUNT];
    int local_count;
    Upvalue upvalues[UINT8_COUNT];
    int scope_depth;
} Compiler;

typedef struct ClassCompiler {
    struct ClassCompiler *enclosing;
    bool has_superclass;
} ClassCompiler;

Parser parser;
Compiler *current = NULL;
ClassCompiler *current_class = NULL;
Chunk *compiling_chunk;

static Chunk* current_chunk(void) {
    return &current->function->chunk;
}

static void error_at(Token *t, const char *message) {
    if (parser.panic_mode) return;
    parser.panic_mode = true;
    fprintf(stderr, "[line %d] Error", t->line);
    
    if (t->type == TOKEN_EOF) {
        fprintf(stderr, " at end");
    } else if (t->type == TOKEN_ERROR) {
    } else {
        fprintf(stderr, " at '%.*s'", t->length, t->start);
    }
    
    fprintf(stderr, ": %s\n", message);
    parser.had_error = true;
}

static void error(const char *message) {
    error_at(&parser.previous, message);
}

static void error_at_current(const char *message) {
    error_at(&parser.current, message);
}

static void advance(void) {
    parser.previous = parser.current;
    
    for (;;) {
        parser.current = scan_token();
        if (parser.current.type != TOKEN_ERROR) break;
        
        error_at_current(parser.current.start);
    }
}

static void consume(TokenType t, const char *message) {
    if (parser.current.type == t) {
        advance();
        return;
    }
    
    error_at_current(message);
}

static bool check(TokenType type) {
    return parser.current.type == type;
}

static bool match(TokenType type) {
    if (!check(type)) return false;
    advance();
    return true;
}

static void emit_byte(uint8_t byte) {
    write_chunk(current_chunk(), byte, parser.previous.line);
}

static void emit_bytes(uint8_t byte1, uint8_t byte2) {
    emit_byte(byte1);
    emit_byte(byte2);
}

static void emit_loop(int loop_start) {
    emit_byte(OP_LOOP);
    
    int offset = current_chunk()->count - loop_start + 2;
    if (offset > UINT16_MAX) error("Loop body too large.");
    
    emit_byte((offset >> 8) & 0xFF);
    emit_byte(offset & 0xFF);
}

static int emit_jump(uint8_t instruction) {
    emit_byte(instruction);
    emit_byte(0xFF);
    emit_byte(0xFF);
    return current_chunk()->count - 2;
}

static void emit_return(void) {
    if (current->type == TYPE_INITIALIZER) {
        emit_bytes(OP_GET_LOCAL, 0);
    } else {
        emit_byte(OP_NIL);
    }

    emit_byte(OP_RETURN);
}

static uint8_t make_constant(Value v) {
    int constant = add_constant(current_chunk(), v);
    if (constant > UINT8_MAX) {
        error("Too many constants in one chunk.");
        return 0;
    }
    
    return (uint8_t) constant;
}

static void emit_constant(Value v) {
    emit_bytes(OP_CONSTANT, make_constant(v));
}

static void patch_jump(int offset) {
    int jump = current_chunk()->count - offset - 2;
    
    if (jump > UINT16_MAX) {
        error("Too much code to jump over.");
    }
    
    current_chunk()->code[offset] = (jump >> 8) & 0xFF;
    current_chunk()->code[offset + 1] = jump & 0xFF;
}

static void init_compiler(Compiler *compiler, FunctionType type) {
    compiler->enclosing = current;
    compiler->function = NULL;
    compiler->type = type;
    compiler->local_count = 0;
    compiler->scope_depth = 0;
    compiler->function = new_function();
    current = compiler;
    if (type != TYPE_SCRIPT) {
        current->function->name = copy_string(parser.previous.start, parser.previous.length);
    }
    
    Local *local = &current->locals[current->local_count++];
    local->depth = 0;
    local->is_captured = false;
    if (type != TYPE_FUNCTION) {
        local->name.start = "this";
        local->name.length = 4;
    } else {
        local->name.start = "";
        local->name.length = 0;
    }
}

static ObjFunction* end_compiler(void) {
    emit_return();
    ObjFunction *function = current->function;
    
#ifdef DEBUG_PRINT_CODE
    if (!parser.had_error) {
        disassemble_chunk(current_chunk(), function->name != NULL ? function->name->chars : "<script>");
    }
#endif
    
    current = current->enclosing;
    return function;
}

static void begin_scope(void) {
    current->scope_depth++;
}

static void end_scope(void) {
    current->scope_depth--;
    
    while (current->local_count > 0 && current->locals[current->local_count - 1].depth > current->scope_depth) {
        if (current->locals[current->local_count - 1].is_captured) {
            emit_byte(OP_CLOSE_UPVALUE);
        } else {
            emit_byte(OP_POP);
        }
        current->local_count--;
    }
}

static void expression(void);
static void statement(void);
static void declaration(void);
static ParseRule* get_rule(TokenType type);
static void parse_precedence(Precedence precedence);

static uint8_t identifier_constant(Token *name) {
    return make_constant(OBJ_VAL(copy_string(name->start, name->length)));
}

static bool identifiers_equal(Token *a, Token *b) {
    if (a->length != b->length) return false;
    return memcmp(a->start, b->start, a->length) == 0;
}

static int resolve_local(Compiler *compiler, Token *name) {
    for (int i = compiler->local_count - 1; i >= 0; i--) {
        Local *local = &compiler->locals[i];
        if (identifiers_equal(name, &local->name)) {
            if (local->depth == -1) {
                error("Can't read local variable in its own initialiser");
            }
            return i;
        }
    }
    
    return -1;
}

static int add_upvalue(Compiler *compiler, uint8_t index, bool is_local) {
    int upvalue_count = compiler->function->upvalue_count;
    
    for (int i = 0; i < upvalue_count; i++) {
        Upvalue *upvalue = &compiler->upvalues[i];
        if (upvalue->index == index && upvalue->is_local == is_local) {
            return i;
        }
    }
    
    if (upvalue_count == UINT8_COUNT) {
        error("Too many closure variables in function.");
        return 0;
    }
    
    compiler->upvalues[upvalue_count].is_local = is_local;
    compiler->upvalues[upvalue_count].index = index;
    return compiler->function->upvalue_count++;
}

static int resolve_upvalue(Compiler *compiler, Token *name) {
    if (compiler->enclosing == NULL) return -1;
    
    int local = resolve_local(compiler->enclosing, name);
    if (local != -1) {
        compiler->enclosing->locals[local].is_captured = true;
        return add_upvalue(compiler, (uint8_t) local, true);
    }
    
    int upvalue = resolve_upvalue(compiler->enclosing, name);
    if (upvalue != -1) {
        return add_upvalue(compiler, (uint8_t) upvalue, false);
    }
    
    return -1;
}

static void add_local(Token name) {
    if (current->local_count == UINT8_COUNT) {
        error("Too many local variables in function.");
        return;
    }
    
    Local *local = &current->locals[current->local_count++];
    local->name = name;
    local->depth = -1;
    local->is_captured = false;
}

static void declare_variable(void) {
    if (current->scope_depth == 0) return;
    
    Token *name = &parser.previous;
    for (int i = current->local_count - 1; i >= 0; i--) {
        Local *local = &current->locals[i];
        if (local->depth != -1 && local->depth < current->scope_depth) {
            break;
        }
        
        if (identifiers_equal(name, &local->name)) {
            error("Already a variable with this name in this scope.");
        }
    }
    
    add_local(*name);
}

static uint8_t parse_variable(const char *error_message) {
    consume(TOKEN_IDENTIFIER, error_message);
    
    declare_variable();
    if (current->scope_depth > 0) return 0;
    
    return identifier_constant(&parser.previous);
}

static void mark_initialised(void) {
    if (current->scope_depth == 0) return;
    current->locals[current->local_count - 1].depth = current->scope_depth;
}

static void define_variable(uint8_t global) {
    if (current->scope_depth > 0) {
        mark_initialised();
        return;
    }
    
    emit_bytes(OP_DEFINE_GLOBAL, global);
}

static uint8_t argument_list(void) {
    uint8_t arg_count = 0;
    if(!check(TOKEN_RIGHT_PAREN)) {
        do {
            expression();
            if (arg_count == 255) {
                error("Can't have more than 255 arguments.");
            }
            arg_count++;
        } while (match(TOKEN_COMMA));
    }
    consume(TOKEN_RIGHT_PAREN, "Expect ')' after arguments.");
    return arg_count;
}

static void and_(bool can_assign) {
    int end_jump = emit_jump(OP_JUMP_IF_FALSE);
    
    emit_byte(OP_POP);
    parse_precedence(PREC_AND);
    
    patch_jump(end_jump);
}

static void binary(bool can_assign) {
    TokenType operator_type = parser.previous.type;
    ParseRule *rule = get_rule(operator_type);
    parse_precedence((Precedence) (rule->precedence + 1));
    
    switch (operator_type) {
        case TOKEN_BANG_EQUAL:    emit_bytes(OP_EQUAL, OP_NOT); break;
        case TOKEN_EQUAL_EQUAL:   emit_byte(OP_EQUAL); break;
        case TOKEN_GREATER:       emit_byte(OP_GREATER); break;
        case TOKEN_GREATER_EQUAL: emit_bytes(OP_LESS, OP_NOT); break;
        case TOKEN_LESS:          emit_byte(OP_LESS); break;
        case TOKEN_LESS_EQUAL:    emit_bytes(OP_GREATER, OP_NOT); break;
        case TOKEN_PLUS:          emit_byte(OP_ADD); break;
        case TOKEN_MINUS:         emit_byte(OP_SUBTRACT); break;
        case TOKEN_STAR:          emit_byte(OP_MULTIPLY); break;
        case TOKEN_SLASH:         emit_byte(OP_DIVIDE); break;
        case TOKEN_MOD:           emit_byte(OP_MOD); break;
        default: return; // unreachable
    }
}

static void call(bool can_assign) {
    uint8_t arg_count = argument_list();
    emit_bytes(OP_CALL, arg_count);
}

static void dot(bool can_assign) {
    consume(TOKEN_IDENTIFIER, "Expect property name after '.'.");
    uint8_t name = identifier_constant(&parser.previous);
    
    if (can_assign && match(TOKEN_EQUAL)) {
        expression();
        emit_bytes(OP_SET_PROPERTY, name);
    } else if (match(TOKEN_LEFT_PAREN)) {
        uint8_t arg_count = argument_list();
        emit_bytes(OP_INVOKE, name);
        emit_byte(arg_count);
    } else {
        emit_bytes(OP_GET_PROPERTY, name);
    }
}

static void literal(bool can_assign) {
    switch (parser.previous.type) {
        case TOKEN_FALSE: emit_byte(OP_FALSE); break;
        case TOKEN_NIL:   emit_byte(OP_NIL); break;
        case TOKEN_TRUE:  emit_byte(OP_TRUE); break;
        default: return; // unreachable
    }
}

static void list(bool can_assign) {
    emit_byte(OP_NEW_LIST);

    double index = 0;
    do {
        if (check(TOKEN_RIGHT_SQUARE_BRACKET)) break;
        emit_constant(NUMBER_VAL(index++));
        expression();
        emit_byte(OP_SET_LIST);
    } while (match(TOKEN_COMMA));

    consume(TOKEN_RIGHT_SQUARE_BRACKET, "Expect ']' after list elements.");
}

static void subscript(bool can_assign) {
    expression();
    consume(TOKEN_RIGHT_SQUARE_BRACKET, "Expect ']' after arguments.");
    
    if (can_assign && match(TOKEN_EQUAL)) {
        expression();
        emit_byte(OP_SET_LIST);
    } else {
        emit_byte(OP_GET_LIST);
    }
}

static void grouping(bool can_assign) {
    expression();
    consume(TOKEN_RIGHT_PAREN, "Expect ')' after expression.");
}

static void number(bool can_assign) {
    double v = strtod(parser.previous.start, NULL);
    emit_constant(NUMBER_VAL(v));
}

static void or_(bool can_assign) {
    int else_jump = emit_jump(OP_JUMP_IF_FALSE);
    int end_jump = emit_jump(OP_JUMP);
    
    patch_jump(else_jump);
    emit_byte(OP_POP);
    
    parse_precedence(PREC_OR);
    patch_jump(end_jump);
}

static void string(bool can_assign) {
  emit_constant(OBJ_VAL(copy_string(parser.previous.start + 1, parser.previous.length - 2)));
}

static void named_variable(Token name, bool can_assign) {
    uint8_t get_op, set_op;
    int arg = resolve_local(current, &name);
    if (arg != -1) {
        get_op = OP_GET_LOCAL;
        set_op = OP_SET_LOCAL;
    } else if ((arg = resolve_upvalue(current, &name)) != -1) {
        get_op = OP_GET_UPVALUE;
        set_op = OP_SET_UPVALUE;
    } else {
        arg = identifier_constant(&name);
        get_op = OP_GET_GLOBAL;
        set_op = OP_SET_GLOBAL;
    }
    
    if (can_assign && match(TOKEN_EQUAL)) {
        expression();
        emit_bytes(set_op, (uint8_t) arg);
    } else {
        emit_bytes(get_op, (uint8_t) arg);
    }
}

static void variable(bool can_assign) {
    named_variable(parser.previous, can_assign);
}

static Token synthetic_token(const char *text) {
    Token token;
    token.start = text;
    token.length = (int) strlen(text);
    return token;
}

static void super_(bool can_assign) {
    if (current_class == NULL) {
        error("Can't use 'super' outside of a class.");
    } else if (!current_class->has_superclass) {
        error("Can't use 'super' in a class with no superclass.");
    }
    consume(TOKEN_DOT, "Expect '.' after 'super'.");
    consume(TOKEN_IDENTIFIER, "Expect superclass method name.");
    uint8_t name = identifier_constant(&parser.previous);
    
    named_variable(synthetic_token("this"), false);
    if (match(TOKEN_LEFT_PAREN)) {
        uint8_t arg_count = argument_list();
        named_variable(synthetic_token("super"), false);
        emit_bytes(OP_SUPER_INVOKE, name);
        emit_byte(arg_count);
    } else {
        named_variable(synthetic_token("super"), false);
        emit_bytes(OP_GET_SUPER, name);
    }
}

static void this_(bool can_assign) {
    if (current_class == NULL) {
        error("Can't use 'this' outside of a class.");
        return;
    }
    
    variable(false);
}

static void unary(bool can_assign) {
    TokenType operator_type = parser.previous.type;
    
    parse_precedence(PREC_UNARY);
    
    switch (operator_type) {
        case TOKEN_BANG: emit_byte(OP_NOT); break;
        case TOKEN_MINUS: emit_byte(OP_NEGATE); break;
        default: return; // unreachable
    }
}

ParseRule rules[] = {
<<<<<<< HEAD
    [TOKEN_LEFT_PAREN]      = {grouping,    call,   PREC_CALL},
    [TOKEN_RIGHT_PAREN]     = {NULL,        NULL,   PREC_NONE},
    [TOKEN_LEFT_BRACE]      = {NULL,        NULL,   PREC_NONE},
    [TOKEN_RIGHT_BRACE]     = {NULL,        NULL,   PREC_NONE},
    [TOKEN_COMMA]           = {NULL,        NULL,   PREC_NONE},
    [TOKEN_DOT]             = {NULL,        dot,    PREC_CALL},
    [TOKEN_MINUS]           = {unary,       binary, PREC_TERM},
    [TOKEN_PLUS]            = {NULL,        binary, PREC_TERM},
    [TOKEN_SEMICOLON]       = {NULL,        NULL,   PREC_NONE},
    [TOKEN_SLASH]           = {NULL,        binary, PREC_FACTOR},
    [TOKEN_STAR]            = {NULL,        binary, PREC_FACTOR},
    [TOKEN_BANG]            = {unary,       NULL,   PREC_NONE},
    [TOKEN_BANG_EQUAL]      = {NULL,        binary, PREC_EQUALITY},
    [TOKEN_EQUAL]           = {NULL,        NULL,   PREC_NONE},
    [TOKEN_EQUAL_EQUAL]     = {NULL,        binary, PREC_EQUALITY},
    [TOKEN_GREATER]         = {NULL,        binary, PREC_COMPARISION},
    [TOKEN_GREATER_EQUAL]   = {NULL,        binary, PREC_COMPARISION},
    [TOKEN_LESS]            = {NULL,        binary, PREC_COMPARISION},
    [TOKEN_LESS_EQUAL]      = {NULL,        binary, PREC_COMPARISION},
    [TOKEN_IDENTIFIER]      = {variable,    NULL,   PREC_NONE},
    [TOKEN_STRING]          = {string,      NULL,   PREC_NONE},
    [TOKEN_NUMBER]          = {number,      NULL,   PREC_NONE},
    [TOKEN_AND]             = {NULL,        and_,   PREC_AND},
    [TOKEN_CLASS]           = {NULL,        NULL,   PREC_NONE},
    [TOKEN_ELSE]            = {NULL,        NULL,   PREC_NONE},
    [TOKEN_FALSE]           = {literal,     NULL,   PREC_NONE},
    [TOKEN_FOR]             = {NULL,        NULL,   PREC_NONE},
    [TOKEN_FUN]             = {NULL,        NULL,   PREC_NONE},
    [TOKEN_IF]              = {NULL,        NULL,   PREC_NONE},
    [TOKEN_NIL]             = {literal,     NULL,   PREC_NONE},
    [TOKEN_OR]              = {NULL,        or_,    PREC_OR},
    [TOKEN_PRINT]           = {NULL,        NULL,   PREC_NONE},
    [TOKEN_RETURN]          = {NULL,        NULL,   PREC_NONE},
    [TOKEN_SUPER]           = {super_,      NULL,   PREC_NONE},
    [TOKEN_THIS]            = {this_,       NULL,   PREC_NONE},
    [TOKEN_TRUE]            = {literal,     NULL,   PREC_NONE},
    [TOKEN_VAR]             = {NULL,        NULL,   PREC_NONE},
    [TOKEN_WHILE]           = {NULL,        NULL,   PREC_NONE},
    [TOKEN_ERROR]           = {NULL,        NULL,   PREC_NONE},
    [TOKEN_EOF]             = {NULL,        NULL,   PREC_NONE},
    [TOKEN_MOD]             = {NULL,        binary, PREC_TERM},
=======
    [TOKEN_LEFT_PAREN]           = {grouping,    call,      PREC_CALL},
    [TOKEN_RIGHT_PAREN]          = {NULL,        NULL,      PREC_NONE},
    [TOKEN_LEFT_BRACE]           = {NULL,        NULL,      PREC_NONE},
    [TOKEN_RIGHT_BRACE]          = {NULL,        NULL,      PREC_NONE},
    [TOKEN_COMMA]                = {NULL,        NULL,      PREC_NONE},
    [TOKEN_DOT]                  = {NULL,        dot,       PREC_CALL},
    [TOKEN_MINUS]                = {unary,       binary,    PREC_TERM},
    [TOKEN_PLUS]                 = {NULL,        binary,    PREC_TERM},
    [TOKEN_SEMICOLON]            = {NULL,        NULL,      PREC_NONE},
    [TOKEN_SLASH]                = {NULL,        binary,    PREC_FACTOR},
    [TOKEN_STAR]                 = {NULL,        binary,    PREC_FACTOR},
    [TOKEN_BANG]                 = {unary,       NULL,      PREC_NONE},
    [TOKEN_BANG_EQUAL]           = {NULL,        binary,    PREC_EQUALITY},
    [TOKEN_EQUAL]                = {NULL,        NULL,      PREC_NONE},
    [TOKEN_EQUAL_EQUAL]          = {NULL,        binary,    PREC_EQUALITY},
    [TOKEN_GREATER]              = {NULL,        binary,    PREC_COMPARISION},
    [TOKEN_GREATER_EQUAL]        = {NULL,        binary,    PREC_COMPARISION},
    [TOKEN_LESS]                 = {NULL,        binary,    PREC_COMPARISION},
    [TOKEN_LESS_EQUAL]           = {NULL,        binary,    PREC_COMPARISION},
    [TOKEN_IDENTIFIER]           = {variable,    NULL,      PREC_NONE},
    [TOKEN_STRING]               = {string,      NULL,      PREC_NONE},
    [TOKEN_NUMBER]               = {number,      NULL,      PREC_NONE},
    [TOKEN_AND]                  = {NULL,        and_,      PREC_AND},
    [TOKEN_CLASS]                = {NULL,        NULL,      PREC_NONE},
    [TOKEN_ELSE]                 = {NULL,        NULL,      PREC_NONE},
    [TOKEN_FALSE]                = {literal,     NULL,      PREC_NONE},
    [TOKEN_FOR]                  = {NULL,        NULL,      PREC_NONE},
    [TOKEN_FUN]                  = {NULL,        NULL,      PREC_NONE},
    [TOKEN_IF]                   = {NULL,        NULL,      PREC_NONE},
    [TOKEN_NIL]                  = {literal,     NULL,      PREC_NONE},
    [TOKEN_OR]                   = {NULL,        or_,       PREC_OR},
    [TOKEN_PRINT]                = {NULL,        NULL,      PREC_NONE},
    [TOKEN_RETURN]               = {NULL,        NULL,      PREC_NONE},
    [TOKEN_SUPER]                = {super_,      NULL,      PREC_NONE},
    [TOKEN_THIS]                 = {this_,       NULL,      PREC_NONE},
    [TOKEN_TRUE]                 = {literal,     NULL,      PREC_NONE},
    [TOKEN_VAR]                  = {NULL,        NULL,      PREC_NONE},
    [TOKEN_WHILE]                = {NULL,        NULL,      PREC_NONE},
    [TOKEN_ERROR]                = {NULL,        NULL,      PREC_NONE},
    [TOKEN_EOF]                  = {NULL,        NULL,      PREC_NONE},
    [TOKEN_LEFT_SQUARE_BRACKET]  = {list,       subscript, PREC_CALL},
    [TOKEN_RIGHT_SQUARE_BRACKET] = {NULL,        NULL,      PREC_NONE},
>>>>>>> d2715b32
};

static void parse_precedence(Precedence precedence) {
    advance();
    ParseFn prefix_rule = get_rule(parser.previous.type)->prefix;
    if (prefix_rule == NULL) {
        error("Expect expression.");
        return;
    }
    
    bool can_assign = precedence <= PREC_ASSIGNMENT;
    prefix_rule(can_assign);
    
    while (precedence <= get_rule(parser.current.type)->precedence) {
        advance();
        ParseFn infix_rule = get_rule(parser.previous.type)->infix;
        infix_rule(can_assign);
    }
    
    if (can_assign && match(TOKEN_EQUAL)) {
        error("Invalid assignment target.");
    }
}

static ParseRule* get_rule(TokenType type) {
    return &rules[type];
}

static void expression(void) {
    parse_precedence(PREC_ASSIGNMENT);
}

static void block(void) {
    while (!check(TOKEN_RIGHT_BRACE) && !check(TOKEN_EOF)) {
        declaration();
    }
    
    consume(TOKEN_RIGHT_BRACE, "Expect '}' after block.");
}

static void function(FunctionType type) {
    Compiler compiler;
    init_compiler(&compiler, type);
    begin_scope();
    
    consume(TOKEN_LEFT_PAREN, "Expect '(' after function name.");
    if (!check(TOKEN_RIGHT_PAREN)) {
        do {
            current->function->arity++;
            if (current->function->arity > 255) {
                error_at_current("Can't have more than 255 parameters.");
            }
            uint8_t constant = parse_variable("Expect parameter name.");
            define_variable(constant);
        } while (match(TOKEN_COMMA));
    }
    consume(TOKEN_RIGHT_PAREN, "Expect ')' after parameters.");
    consume(TOKEN_LEFT_BRACE, "Expect '{' before function body.");
    block();
    
    ObjFunction *function = end_compiler();
    emit_bytes(OP_CLOSURE, make_constant(OBJ_VAL(function)));
    
    for (int i = 0; i < function->upvalue_count; i++) {
        emit_byte(compiler.upvalues[i].is_local ? 1 : 0);
        emit_byte(compiler.upvalues[i].index);
    }
}

static void method(void) {
    consume(TOKEN_IDENTIFIER, "Expect method name.");
    uint8_t constant = identifier_constant(&parser.previous);
    
    FunctionType type = TYPE_METHOD;
    if (parser.previous.length == 4 && memcmp(parser.previous.start, "init", 4) == 0) {
        type = TYPE_INITIALIZER;
    }
    
    function(type);
    emit_bytes(OP_METHOD, constant);
}

static void class_declaration(void) {
    consume(TOKEN_IDENTIFIER, "Expect class name.");
    Token class_name = parser.previous;
    uint8_t name_constant = identifier_constant(&parser.previous);
    declare_variable();

    emit_bytes(OP_CLASS, name_constant);
    define_variable(name_constant);
    
    ClassCompiler class_compiler;
    class_compiler.has_superclass = false;
    class_compiler.enclosing = current_class;
    current_class = &class_compiler;

    if (match(TOKEN_LESS)) {
        consume(TOKEN_IDENTIFIER, "Expect superclass name.");
        variable(false);
        
        if (identifiers_equal(&class_name, &parser.previous)) {
            error("A class can't inherit from itself.");
        }
        
        begin_scope();
        add_local(synthetic_token("super"));
        define_variable(0);
        
        named_variable(class_name, false);
        emit_byte(OP_INHERIT);
        class_compiler.has_superclass = true;
    }
    
    named_variable(class_name, false);
    consume(TOKEN_LEFT_BRACE, "Expect '{' before class body.");
    while (!check(TOKEN_RIGHT_BRACE) && !check(TOKEN_EOF)) {
        method();
    }
    consume(TOKEN_RIGHT_BRACE, "Expect '}' after class body.");
    emit_byte(OP_POP);
    
    if (class_compiler.has_superclass) {
        end_scope();
    }
    
    current_class = current_class->enclosing;
}

static void fun_declaration(void) {
    uint8_t global = parse_variable("Expect function name.");
    mark_initialised();
    function(TYPE_FUNCTION);
    define_variable(global);
}

static void var_declaration(void) {
    uint8_t global = parse_variable("Expect variable name.");
    
    if (match(TOKEN_EQUAL)) {
        expression();
    } else {
        emit_byte(OP_NIL);
    }
    consume(TOKEN_SEMICOLON, "Expect ';' after variable declaration");
    define_variable(global);
}

static void expression_statement(void) {
    expression();
    consume(TOKEN_SEMICOLON, "Expect ';' after expression.");
    emit_byte(OP_POP);
}

static void for_statement(void) {
    begin_scope();
    consume(TOKEN_LEFT_PAREN, "Expect '(' after 'for'.");
    if (match(TOKEN_SEMICOLON)) {
        
    } else if (match(TOKEN_VAR)) {
        var_declaration();
    } else {
        expression_statement();
    }
    
    int loop_start = current_chunk()->count;
    int exit_jump = -1;
    if (!match(TOKEN_SEMICOLON)) {
        expression();
        consume(TOKEN_SEMICOLON, "Expect ';' after loop condition.");
        
        exit_jump = emit_jump(OP_JUMP_IF_FALSE);
        emit_byte(OP_POP);
    }
    
    if (!match(TOKEN_RIGHT_PAREN)) {
        int body_jump = emit_jump(OP_JUMP);
        int increment_start = current_chunk()->count;
        expression();
        emit_byte(OP_POP);
        consume(TOKEN_RIGHT_PAREN, "Expect ')' after for clauses.");
        
        emit_loop(loop_start);
        loop_start = increment_start;
        patch_jump(body_jump);
    }
    
    statement();
    emit_loop(loop_start);
    
    if (exit_jump != -1) {
        patch_jump(exit_jump);
        emit_byte(OP_POP);
    }
    
    end_scope();
}

static void if_statement(void) {
    consume(TOKEN_LEFT_PAREN, "Expect '(' after 'if'.");
    expression();
    consume(TOKEN_RIGHT_PAREN, "Expect ')' after condition.");
    
    int then_jump = emit_jump(OP_JUMP_IF_FALSE);
    emit_byte(OP_POP);
    statement();
    
    int else_jump = emit_jump(OP_JUMP);
    
    patch_jump(then_jump);
    emit_byte(OP_POP);
    
    if (match(TOKEN_ELSE)) statement();
    patch_jump(else_jump);
}

static void print_statement(void) {
    expression();
    consume(TOKEN_SEMICOLON, "Expect ';' after value.");
    emit_byte(OP_PRINT);
}

static void return_statement(void) {
    if (current->type == TYPE_SCRIPT) {
        error("Can't return from top-level code.");
    }
    
    if (match(TOKEN_SEMICOLON)) {
        emit_return();
    } else {
        if (current->type == TYPE_INITIALIZER) {
            error("Can't return a value from an initializer.");
        }
        
        expression();
        consume(TOKEN_SEMICOLON, "Expect ';' after return value.");
        emit_byte(OP_RETURN);
    }
}

static void while_statement(void) {
    int loop_start = current_chunk()->count;
    consume(TOKEN_LEFT_PAREN, "Expect '(' after 'while'.");
    expression();
    consume(TOKEN_RIGHT_PAREN, "Expect ')' after condition.");
    
    int exit_jump = emit_jump(OP_JUMP_IF_FALSE);
    emit_byte(OP_POP);
    statement();
    emit_loop(loop_start);
    
    patch_jump(exit_jump);
    emit_byte(OP_POP);
}

static void synchronize(void) {
    parser.panic_mode = false;

    while (parser.current.type != TOKEN_EOF) {
        if (parser.previous.type == TOKEN_SEMICOLON) return;
        switch (parser.current.type) {
            case TOKEN_CLASS:
            case TOKEN_FUN:
            case TOKEN_VAR:
            case TOKEN_FOR:
            case TOKEN_IF:
            case TOKEN_WHILE:
            case TOKEN_PRINT:
            case TOKEN_RETURN:
                return;

            default:
                ;
        }

        advance();
    }
}

static void declaration(void) {
    if (match(TOKEN_CLASS)) {
        class_declaration();
    } else if (match(TOKEN_FUN)) {
        fun_declaration();
    } else if (match(TOKEN_VAR)) {
        var_declaration();
    } else {
        statement();
    }
    
    if (parser.panic_mode) synchronize();
}

static void statement(void) {
    if (match(TOKEN_PRINT)) {
        print_statement();
    } else if (match(TOKEN_FOR)) {
        for_statement();
    } else if (match(TOKEN_IF)) {
        if_statement();
    } else if (match(TOKEN_RETURN)) {
        return_statement();
    } else if (match(TOKEN_WHILE)) {
        while_statement();
    } else if (match(TOKEN_LEFT_BRACE)) {
        begin_scope();
        block();
        end_scope();
    } else {
        expression_statement();
    }
}

ObjFunction* compile(const char *source) {
    init_scanner(source);
    Compiler compiler;
    init_compiler(&compiler, TYPE_SCRIPT);
    
    parser.had_error = false;
    parser.panic_mode = false;

    advance();
    
    while (!match(TOKEN_EOF)) {
        declaration();
    }
    
    ObjFunction *function = end_compiler();
    return parser.had_error ? NULL : function;
}

void mark_compiler_roots(void) {
    Compiler *compiler = current;
    while (compiler != NULL) {
        mark_object((Obj *) compiler->function);
        compiler = compiler->enclosing;
    }
}<|MERGE_RESOLUTION|>--- conflicted
+++ resolved
@@ -62,7 +62,7 @@
     struct Compiler *enclosing;
     ObjFunction *function;
     FunctionType type;
-    
+
     Local locals[UINT8_COUNT];
     int local_count;
     Upvalue upvalues[UINT8_COUNT];
@@ -87,14 +87,14 @@
     if (parser.panic_mode) return;
     parser.panic_mode = true;
     fprintf(stderr, "[line %d] Error", t->line);
-    
+
     if (t->type == TOKEN_EOF) {
         fprintf(stderr, " at end");
     } else if (t->type == TOKEN_ERROR) {
     } else {
         fprintf(stderr, " at '%.*s'", t->length, t->start);
     }
-    
+
     fprintf(stderr, ": %s\n", message);
     parser.had_error = true;
 }
@@ -109,11 +109,11 @@
 
 static void advance(void) {
     parser.previous = parser.current;
-    
+
     for (;;) {
         parser.current = scan_token();
         if (parser.current.type != TOKEN_ERROR) break;
-        
+
         error_at_current(parser.current.start);
     }
 }
@@ -123,7 +123,7 @@
         advance();
         return;
     }
-    
+
     error_at_current(message);
 }
 
@@ -148,10 +148,10 @@
 
 static void emit_loop(int loop_start) {
     emit_byte(OP_LOOP);
-    
+
     int offset = current_chunk()->count - loop_start + 2;
     if (offset > UINT16_MAX) error("Loop body too large.");
-    
+
     emit_byte((offset >> 8) & 0xFF);
     emit_byte(offset & 0xFF);
 }
@@ -179,7 +179,7 @@
         error("Too many constants in one chunk.");
         return 0;
     }
-    
+
     return (uint8_t) constant;
 }
 
@@ -189,11 +189,11 @@
 
 static void patch_jump(int offset) {
     int jump = current_chunk()->count - offset - 2;
-    
+
     if (jump > UINT16_MAX) {
         error("Too much code to jump over.");
     }
-    
+
     current_chunk()->code[offset] = (jump >> 8) & 0xFF;
     current_chunk()->code[offset + 1] = jump & 0xFF;
 }
@@ -209,7 +209,7 @@
     if (type != TYPE_SCRIPT) {
         current->function->name = copy_string(parser.previous.start, parser.previous.length);
     }
-    
+
     Local *local = &current->locals[current->local_count++];
     local->depth = 0;
     local->is_captured = false;
@@ -225,13 +225,13 @@
 static ObjFunction* end_compiler(void) {
     emit_return();
     ObjFunction *function = current->function;
-    
+
 #ifdef DEBUG_PRINT_CODE
     if (!parser.had_error) {
         disassemble_chunk(current_chunk(), function->name != NULL ? function->name->chars : "<script>");
     }
 #endif
-    
+
     current = current->enclosing;
     return function;
 }
@@ -242,7 +242,7 @@
 
 static void end_scope(void) {
     current->scope_depth--;
-    
+
     while (current->local_count > 0 && current->locals[current->local_count - 1].depth > current->scope_depth) {
         if (current->locals[current->local_count - 1].is_captured) {
             emit_byte(OP_CLOSE_UPVALUE);
@@ -278,25 +278,25 @@
             return i;
         }
     }
-    
+
     return -1;
 }
 
 static int add_upvalue(Compiler *compiler, uint8_t index, bool is_local) {
     int upvalue_count = compiler->function->upvalue_count;
-    
+
     for (int i = 0; i < upvalue_count; i++) {
         Upvalue *upvalue = &compiler->upvalues[i];
         if (upvalue->index == index && upvalue->is_local == is_local) {
             return i;
         }
     }
-    
+
     if (upvalue_count == UINT8_COUNT) {
         error("Too many closure variables in function.");
         return 0;
     }
-    
+
     compiler->upvalues[upvalue_count].is_local = is_local;
     compiler->upvalues[upvalue_count].index = index;
     return compiler->function->upvalue_count++;
@@ -304,18 +304,18 @@
 
 static int resolve_upvalue(Compiler *compiler, Token *name) {
     if (compiler->enclosing == NULL) return -1;
-    
+
     int local = resolve_local(compiler->enclosing, name);
     if (local != -1) {
         compiler->enclosing->locals[local].is_captured = true;
         return add_upvalue(compiler, (uint8_t) local, true);
     }
-    
+
     int upvalue = resolve_upvalue(compiler->enclosing, name);
     if (upvalue != -1) {
         return add_upvalue(compiler, (uint8_t) upvalue, false);
     }
-    
+
     return -1;
 }
 
@@ -324,7 +324,7 @@
         error("Too many local variables in function.");
         return;
     }
-    
+
     Local *local = &current->locals[current->local_count++];
     local->name = name;
     local->depth = -1;
@@ -333,28 +333,28 @@
 
 static void declare_variable(void) {
     if (current->scope_depth == 0) return;
-    
+
     Token *name = &parser.previous;
     for (int i = current->local_count - 1; i >= 0; i--) {
         Local *local = &current->locals[i];
         if (local->depth != -1 && local->depth < current->scope_depth) {
             break;
         }
-        
+
         if (identifiers_equal(name, &local->name)) {
             error("Already a variable with this name in this scope.");
         }
     }
-    
+
     add_local(*name);
 }
 
 static uint8_t parse_variable(const char *error_message) {
     consume(TOKEN_IDENTIFIER, error_message);
-    
+
     declare_variable();
     if (current->scope_depth > 0) return 0;
-    
+
     return identifier_constant(&parser.previous);
 }
 
@@ -368,7 +368,7 @@
         mark_initialised();
         return;
     }
-    
+
     emit_bytes(OP_DEFINE_GLOBAL, global);
 }
 
@@ -389,10 +389,10 @@
 
 static void and_(bool can_assign) {
     int end_jump = emit_jump(OP_JUMP_IF_FALSE);
-    
+
     emit_byte(OP_POP);
     parse_precedence(PREC_AND);
-    
+
     patch_jump(end_jump);
 }
 
@@ -400,7 +400,7 @@
     TokenType operator_type = parser.previous.type;
     ParseRule *rule = get_rule(operator_type);
     parse_precedence((Precedence) (rule->precedence + 1));
-    
+
     switch (operator_type) {
         case TOKEN_BANG_EQUAL:    emit_bytes(OP_EQUAL, OP_NOT); break;
         case TOKEN_EQUAL_EQUAL:   emit_byte(OP_EQUAL); break;
@@ -425,7 +425,7 @@
 static void dot(bool can_assign) {
     consume(TOKEN_IDENTIFIER, "Expect property name after '.'.");
     uint8_t name = identifier_constant(&parser.previous);
-    
+
     if (can_assign && match(TOKEN_EQUAL)) {
         expression();
         emit_bytes(OP_SET_PROPERTY, name);
@@ -464,7 +464,7 @@
 static void subscript(bool can_assign) {
     expression();
     consume(TOKEN_RIGHT_SQUARE_BRACKET, "Expect ']' after arguments.");
-    
+
     if (can_assign && match(TOKEN_EQUAL)) {
         expression();
         emit_byte(OP_SET_LIST);
@@ -486,10 +486,10 @@
 static void or_(bool can_assign) {
     int else_jump = emit_jump(OP_JUMP_IF_FALSE);
     int end_jump = emit_jump(OP_JUMP);
-    
+
     patch_jump(else_jump);
     emit_byte(OP_POP);
-    
+
     parse_precedence(PREC_OR);
     patch_jump(end_jump);
 }
@@ -512,7 +512,7 @@
         get_op = OP_GET_GLOBAL;
         set_op = OP_SET_GLOBAL;
     }
-    
+
     if (can_assign && match(TOKEN_EQUAL)) {
         expression();
         emit_bytes(set_op, (uint8_t) arg);
@@ -541,7 +541,7 @@
     consume(TOKEN_DOT, "Expect '.' after 'super'.");
     consume(TOKEN_IDENTIFIER, "Expect superclass method name.");
     uint8_t name = identifier_constant(&parser.previous);
-    
+
     named_variable(synthetic_token("this"), false);
     if (match(TOKEN_LEFT_PAREN)) {
         uint8_t arg_count = argument_list();
@@ -559,15 +559,15 @@
         error("Can't use 'this' outside of a class.");
         return;
     }
-    
+
     variable(false);
 }
 
 static void unary(bool can_assign) {
     TokenType operator_type = parser.previous.type;
-    
+
     parse_precedence(PREC_UNARY);
-    
+
     switch (operator_type) {
         case TOKEN_BANG: emit_byte(OP_NOT); break;
         case TOKEN_MINUS: emit_byte(OP_NEGATE); break;
@@ -576,49 +576,6 @@
 }
 
 ParseRule rules[] = {
-<<<<<<< HEAD
-    [TOKEN_LEFT_PAREN]      = {grouping,    call,   PREC_CALL},
-    [TOKEN_RIGHT_PAREN]     = {NULL,        NULL,   PREC_NONE},
-    [TOKEN_LEFT_BRACE]      = {NULL,        NULL,   PREC_NONE},
-    [TOKEN_RIGHT_BRACE]     = {NULL,        NULL,   PREC_NONE},
-    [TOKEN_COMMA]           = {NULL,        NULL,   PREC_NONE},
-    [TOKEN_DOT]             = {NULL,        dot,    PREC_CALL},
-    [TOKEN_MINUS]           = {unary,       binary, PREC_TERM},
-    [TOKEN_PLUS]            = {NULL,        binary, PREC_TERM},
-    [TOKEN_SEMICOLON]       = {NULL,        NULL,   PREC_NONE},
-    [TOKEN_SLASH]           = {NULL,        binary, PREC_FACTOR},
-    [TOKEN_STAR]            = {NULL,        binary, PREC_FACTOR},
-    [TOKEN_BANG]            = {unary,       NULL,   PREC_NONE},
-    [TOKEN_BANG_EQUAL]      = {NULL,        binary, PREC_EQUALITY},
-    [TOKEN_EQUAL]           = {NULL,        NULL,   PREC_NONE},
-    [TOKEN_EQUAL_EQUAL]     = {NULL,        binary, PREC_EQUALITY},
-    [TOKEN_GREATER]         = {NULL,        binary, PREC_COMPARISION},
-    [TOKEN_GREATER_EQUAL]   = {NULL,        binary, PREC_COMPARISION},
-    [TOKEN_LESS]            = {NULL,        binary, PREC_COMPARISION},
-    [TOKEN_LESS_EQUAL]      = {NULL,        binary, PREC_COMPARISION},
-    [TOKEN_IDENTIFIER]      = {variable,    NULL,   PREC_NONE},
-    [TOKEN_STRING]          = {string,      NULL,   PREC_NONE},
-    [TOKEN_NUMBER]          = {number,      NULL,   PREC_NONE},
-    [TOKEN_AND]             = {NULL,        and_,   PREC_AND},
-    [TOKEN_CLASS]           = {NULL,        NULL,   PREC_NONE},
-    [TOKEN_ELSE]            = {NULL,        NULL,   PREC_NONE},
-    [TOKEN_FALSE]           = {literal,     NULL,   PREC_NONE},
-    [TOKEN_FOR]             = {NULL,        NULL,   PREC_NONE},
-    [TOKEN_FUN]             = {NULL,        NULL,   PREC_NONE},
-    [TOKEN_IF]              = {NULL,        NULL,   PREC_NONE},
-    [TOKEN_NIL]             = {literal,     NULL,   PREC_NONE},
-    [TOKEN_OR]              = {NULL,        or_,    PREC_OR},
-    [TOKEN_PRINT]           = {NULL,        NULL,   PREC_NONE},
-    [TOKEN_RETURN]          = {NULL,        NULL,   PREC_NONE},
-    [TOKEN_SUPER]           = {super_,      NULL,   PREC_NONE},
-    [TOKEN_THIS]            = {this_,       NULL,   PREC_NONE},
-    [TOKEN_TRUE]            = {literal,     NULL,   PREC_NONE},
-    [TOKEN_VAR]             = {NULL,        NULL,   PREC_NONE},
-    [TOKEN_WHILE]           = {NULL,        NULL,   PREC_NONE},
-    [TOKEN_ERROR]           = {NULL,        NULL,   PREC_NONE},
-    [TOKEN_EOF]             = {NULL,        NULL,   PREC_NONE},
-    [TOKEN_MOD]             = {NULL,        binary, PREC_TERM},
-=======
     [TOKEN_LEFT_PAREN]           = {grouping,    call,      PREC_CALL},
     [TOKEN_RIGHT_PAREN]          = {NULL,        NULL,      PREC_NONE},
     [TOKEN_LEFT_BRACE]           = {NULL,        NULL,      PREC_NONE},
@@ -661,7 +618,6 @@
     [TOKEN_EOF]                  = {NULL,        NULL,      PREC_NONE},
     [TOKEN_LEFT_SQUARE_BRACKET]  = {list,       subscript, PREC_CALL},
     [TOKEN_RIGHT_SQUARE_BRACKET] = {NULL,        NULL,      PREC_NONE},
->>>>>>> d2715b32
 };
 
 static void parse_precedence(Precedence precedence) {
@@ -671,16 +627,16 @@
         error("Expect expression.");
         return;
     }
-    
+
     bool can_assign = precedence <= PREC_ASSIGNMENT;
     prefix_rule(can_assign);
-    
+
     while (precedence <= get_rule(parser.current.type)->precedence) {
         advance();
         ParseFn infix_rule = get_rule(parser.previous.type)->infix;
         infix_rule(can_assign);
     }
-    
+
     if (can_assign && match(TOKEN_EQUAL)) {
         error("Invalid assignment target.");
     }
@@ -698,7 +654,7 @@
     while (!check(TOKEN_RIGHT_BRACE) && !check(TOKEN_EOF)) {
         declaration();
     }
-    
+
     consume(TOKEN_RIGHT_BRACE, "Expect '}' after block.");
 }
 
@@ -706,7 +662,7 @@
     Compiler compiler;
     init_compiler(&compiler, type);
     begin_scope();
-    
+
     consume(TOKEN_LEFT_PAREN, "Expect '(' after function name.");
     if (!check(TOKEN_RIGHT_PAREN)) {
         do {
@@ -721,10 +677,10 @@
     consume(TOKEN_RIGHT_PAREN, "Expect ')' after parameters.");
     consume(TOKEN_LEFT_BRACE, "Expect '{' before function body.");
     block();
-    
+
     ObjFunction *function = end_compiler();
     emit_bytes(OP_CLOSURE, make_constant(OBJ_VAL(function)));
-    
+
     for (int i = 0; i < function->upvalue_count; i++) {
         emit_byte(compiler.upvalues[i].is_local ? 1 : 0);
         emit_byte(compiler.upvalues[i].index);
@@ -734,12 +690,12 @@
 static void method(void) {
     consume(TOKEN_IDENTIFIER, "Expect method name.");
     uint8_t constant = identifier_constant(&parser.previous);
-    
+
     FunctionType type = TYPE_METHOD;
     if (parser.previous.length == 4 && memcmp(parser.previous.start, "init", 4) == 0) {
         type = TYPE_INITIALIZER;
     }
-    
+
     function(type);
     emit_bytes(OP_METHOD, constant);
 }
@@ -752,7 +708,7 @@
 
     emit_bytes(OP_CLASS, name_constant);
     define_variable(name_constant);
-    
+
     ClassCompiler class_compiler;
     class_compiler.has_superclass = false;
     class_compiler.enclosing = current_class;
@@ -761,20 +717,20 @@
     if (match(TOKEN_LESS)) {
         consume(TOKEN_IDENTIFIER, "Expect superclass name.");
         variable(false);
-        
+
         if (identifiers_equal(&class_name, &parser.previous)) {
             error("A class can't inherit from itself.");
         }
-        
+
         begin_scope();
         add_local(synthetic_token("super"));
         define_variable(0);
-        
+
         named_variable(class_name, false);
         emit_byte(OP_INHERIT);
         class_compiler.has_superclass = true;
     }
-    
+
     named_variable(class_name, false);
     consume(TOKEN_LEFT_BRACE, "Expect '{' before class body.");
     while (!check(TOKEN_RIGHT_BRACE) && !check(TOKEN_EOF)) {
@@ -782,11 +738,11 @@
     }
     consume(TOKEN_RIGHT_BRACE, "Expect '}' after class body.");
     emit_byte(OP_POP);
-    
+
     if (class_compiler.has_superclass) {
         end_scope();
     }
-    
+
     current_class = current_class->enclosing;
 }
 
@@ -799,7 +755,7 @@
 
 static void var_declaration(void) {
     uint8_t global = parse_variable("Expect variable name.");
-    
+
     if (match(TOKEN_EQUAL)) {
         expression();
     } else {
@@ -819,43 +775,43 @@
     begin_scope();
     consume(TOKEN_LEFT_PAREN, "Expect '(' after 'for'.");
     if (match(TOKEN_SEMICOLON)) {
-        
+
     } else if (match(TOKEN_VAR)) {
         var_declaration();
     } else {
         expression_statement();
     }
-    
+
     int loop_start = current_chunk()->count;
     int exit_jump = -1;
     if (!match(TOKEN_SEMICOLON)) {
         expression();
         consume(TOKEN_SEMICOLON, "Expect ';' after loop condition.");
-        
+
         exit_jump = emit_jump(OP_JUMP_IF_FALSE);
         emit_byte(OP_POP);
     }
-    
+
     if (!match(TOKEN_RIGHT_PAREN)) {
         int body_jump = emit_jump(OP_JUMP);
         int increment_start = current_chunk()->count;
         expression();
         emit_byte(OP_POP);
         consume(TOKEN_RIGHT_PAREN, "Expect ')' after for clauses.");
-        
+
         emit_loop(loop_start);
         loop_start = increment_start;
         patch_jump(body_jump);
     }
-    
+
     statement();
     emit_loop(loop_start);
-    
+
     if (exit_jump != -1) {
         patch_jump(exit_jump);
         emit_byte(OP_POP);
     }
-    
+
     end_scope();
 }
 
@@ -863,16 +819,16 @@
     consume(TOKEN_LEFT_PAREN, "Expect '(' after 'if'.");
     expression();
     consume(TOKEN_RIGHT_PAREN, "Expect ')' after condition.");
-    
+
     int then_jump = emit_jump(OP_JUMP_IF_FALSE);
     emit_byte(OP_POP);
     statement();
-    
+
     int else_jump = emit_jump(OP_JUMP);
-    
+
     patch_jump(then_jump);
     emit_byte(OP_POP);
-    
+
     if (match(TOKEN_ELSE)) statement();
     patch_jump(else_jump);
 }
@@ -887,14 +843,14 @@
     if (current->type == TYPE_SCRIPT) {
         error("Can't return from top-level code.");
     }
-    
+
     if (match(TOKEN_SEMICOLON)) {
         emit_return();
     } else {
         if (current->type == TYPE_INITIALIZER) {
             error("Can't return a value from an initializer.");
         }
-        
+
         expression();
         consume(TOKEN_SEMICOLON, "Expect ';' after return value.");
         emit_byte(OP_RETURN);
@@ -906,12 +862,12 @@
     consume(TOKEN_LEFT_PAREN, "Expect '(' after 'while'.");
     expression();
     consume(TOKEN_RIGHT_PAREN, "Expect ')' after condition.");
-    
+
     int exit_jump = emit_jump(OP_JUMP_IF_FALSE);
     emit_byte(OP_POP);
     statement();
     emit_loop(loop_start);
-    
+
     patch_jump(exit_jump);
     emit_byte(OP_POP);
 }
@@ -950,7 +906,7 @@
     } else {
         statement();
     }
-    
+
     if (parser.panic_mode) synchronize();
 }
 
@@ -978,16 +934,16 @@
     init_scanner(source);
     Compiler compiler;
     init_compiler(&compiler, TYPE_SCRIPT);
-    
+
     parser.had_error = false;
     parser.panic_mode = false;
 
     advance();
-    
+
     while (!match(TOKEN_EOF)) {
         declaration();
     }
-    
+
     ObjFunction *function = end_compiler();
     return parser.had_error ? NULL : function;
 }
