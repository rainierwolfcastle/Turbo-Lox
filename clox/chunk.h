#ifndef clox_chunk_h
#define clox_chunk_h

#include "common.h"
#include "value.h"

typedef enum {
    OP_CONSTANT,
    OP_NIL,
    OP_TRUE,
    OP_FALSE,
    OP_POP,
    OP_GET_LOCAL,
    OP_SET_LOCAL,
    OP_GET_GLOBAL,
    OP_DEFINE_GLOBAL,
    OP_SET_GLOBAL,
    OP_GET_UPVALUE,
    OP_SET_UPVALUE,
    OP_GET_PROPERTY,
    OP_SET_PROPERTY,
    OP_GET_SUPER,
    OP_EQUAL,
    OP_GREATER,
    OP_LESS,
    OP_ADD,
    OP_SUBTRACT,
    OP_MULTIPLY,
    OP_DIVIDE,
    OP_NOT,
    OP_NEGATE,
    OP_PRINT,
    OP_JUMP,
    OP_JUMP_IF_FALSE,
    OP_LOOP,
    OP_CALL,
    OP_INVOKE,
    OP_SUPER_INVOKE,
    OP_CLOSURE,
    OP_CLOSE_UPVALUE,
    OP_RETURN,
    OP_CLASS,
    OP_INHERIT,
    OP_METHOD,
<<<<<<< HEAD
    OP_MOD
=======
    OP_NEW_LIST,
    OP_GET_LIST,
    OP_SET_LIST,
>>>>>>> d2715b32
} OpCode;

typedef struct {
    int count;
    int capacity;
    uint8_t *code;
    int *lines;
    ValueArray constants;
} Chunk;

void init_chunk(Chunk *chunk);
void free_chunk(Chunk *chunk);

void write_chunk(Chunk *chunk, uint8_t byte, int line);
int add_constant(Chunk *chunk, Value value);

#endif<|MERGE_RESOLUTION|>--- conflicted
+++ resolved
@@ -42,13 +42,10 @@
     OP_CLASS,
     OP_INHERIT,
     OP_METHOD,
-<<<<<<< HEAD
-    OP_MOD
-=======
     OP_NEW_LIST,
     OP_GET_LIST,
     OP_SET_LIST,
->>>>>>> d2715b32
+    OP_MOD,
 } OpCode;
 
 typedef struct {
